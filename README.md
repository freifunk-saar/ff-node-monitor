--- conflicted
+++ resolved
@@ -171,9 +171,8 @@
 ## Customization
 
 If you want to adapt the node monitor to the layout of your web presence, you
-<<<<<<< HEAD
-can set `stylesheet` to an external CSS file in your `Rocket.toml`. Put any images, you need
-into `src/static/`. Here a CSS-example:
+can set `stylesheet` to an external CSS file in your `Rocket.toml`.
+Put any images and other static data into `src/static/`. Here a CSS-example:
 
 ```
 #title {
@@ -182,8 +181,6 @@
     background-repeat: no-repeat;
 }
 ```
-=======
-can set `stylesheet` to an external CSS file in your `Rocket.toml`.
 
 ## Development Virtual Environment
 
@@ -218,5 +215,4 @@
 vagrant up ff-service
 ```
 
-If you want to send out emails configure `/etc/ssmtp/ssmtp.conf`.
->>>>>>> c7fc21a4
+If you want to send out emails configure `/etc/ssmtp/ssmtp.conf`.